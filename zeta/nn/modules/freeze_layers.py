--- conflicted
+++ resolved
@@ -1,8 +1,3 @@
-<<<<<<< HEAD
-=======
-from torch.nn import Module
->>>>>>> 71200985
-
 from torch.nn import Module
 
 def set_module_requires_grad(
